# Buffers and Indices

## We're finally talking about them!
You were probably getting sick of me saying stuff like "we'll get to that when we talk about buffers". Well now's the time to finally talk about buffers, but first...

## What is a buffer?
A buffer is a blob of data on the GPU. A buffer is guaranteed to be contiguous, meaning that all the data is stored sequentially in memory. Buffers are generally used to store simple things like structs or arrays, but it can store more complex stuff such as graph structures like trees (provided all the nodes are stored together and don't reference anything outside of the buffer). We are going to use buffers a lot, so let's get started with two of the most important ones: the vertex buffer, and the index buffer.

## The vertex buffer
<<<<<<< HEAD
Previously we've stored vertex data directly in the vertex shader. While that worked fine to get our bootstraps on, it simply won't do for the long-term. The types of objects we need to draw will vary in size, and recompiling the shader whenever we need to update the model would massively slow down our program. Instead we are going to use buffers to store the vertex data we want to draw. Before we do that though we need to describe what a vertex looks like. We'll do this by creating a new struct.
=======
Previously we've stored vertex data directly in the vertex shader. While that worked fine to get our bootstraps on, it simply won't do long-term. The types of objects we need to draw will vary in size, and recompiling the shader whenever we need to update the model would massively slow down our program. Instead we are going to use buffers to store the vertex data we want to draw. Before we do that though we need to describe what a vertex looks like. We'll do this by creating a new struct.
>>>>>>> 5cdce79f

```rust
// main.rs
#[repr(C)]
#[derive(Copy, Clone, Debug)]
struct Vertex {
    position: [f32; 3],
    color: [f32; 3],
}
```

Our vertices will all have a position and a color. The position represents the x, y, and z of the vertex in 3d space. The color is the red, green, and blue values for the vertex. We need the `Vertex` to be copyable so we can create a buffer with it.

Next we need the actual data that will make up our triangle. Below `Vertex` add the following.

```rust
//main.rs
const VERTICES: &[Vertex] = &[
    Vertex { position: [0.0, 0.5, 0.0], color: [1.0, 0.0, 0.0] },
    Vertex { position: [-0.5, -0.5, 0.0], color: [0.0, 1.0, 0.0] },
    Vertex { position: [0.5, -0.5, 0.0], color: [0.0, 0.0, 1.0] },
];
```

We arrange the vertices in counter clockwise order: top, bottom left, bottom right. We do it this way partially out of tradition, but mostly because we specified in the `rasterization_state` of the `render_pipeline` that we want the `front_face` of our triangle to be `wgpu::FrontFace::Ccw` so that we cull the back face. This means that any triangle that should be facing us should have its vertices in counter clockwise order.

Now that we have our vertex data, we need to store it in a buffer. Let's add a `vertex_buffer` field to `State`.

```rust
// main.rs
struct State {
    // ...
    render_pipeline: wgpu::RenderPipeline,

    // NEW!
    vertex_buffer: wgpu::Buffer,

    // ...
}
```

Now let's create the buffer in `new()`.

```rust
// new()
let vertex_buffer = device.create_buffer_with_data(
    bytemuck::cast_slice(VERTICES),
    wgpu::BufferUsage::VERTEX,
);
```

You'll note that we're using [bytemuck](https://docs.rs/bytemuck/1.2.0/bytemuck/) to cast our `VERTICES`. The `create_buffer_with_data()` method expects a `&[u8]`, and `bytemuck::cast_slice` does that for us. Add the following to your `Cargo.toml`.

```toml
bytemuck = "1.2.0"
```

We're also going to need to implement two traits to get `bytemuck` to work. These are [bytemuck::Pod](https://docs.rs/bytemuck/1.2.0/bytemuck/trait.Pod.html) and [bytemuck::Zeroable](https://docs.rs/bytemuck/1.2.0/bytemuck/trait.Zeroable.html). `Pod` indicates that our `Vertex` is "Plain Old Data", and thus can be interpretted as a `&[u8]`. `Zeroable` indicates that we can use `std::mem::zeroed()`. These traits don't require us to implement any methods, so we just need to use the following to get our code to work.

```rust
unsafe impl bytemuck::Pod for Vertex {}
unsafe impl bytemuck::Zeroable for Vertex {}
```

Finally we can add our `vertex_buffer` to our `State` struct.

```rust
Self {
    surface,
    device,
    queue,
    sc_desc,
    swap_chain,
    render_pipeline,
    vertex_buffer,
    size,
}
```

## So what do I do with it?
We need to tell the `render_pipeline` to use this buffer when we are drawing, but first we need to tell the `render_pipeline` how to read the buffer. We do this using `VertexBufferDescriptor`s and the `vertex_buffers` field that I promised we'd talk about when we created the `render_pipeline`.

A `VertexBufferDescriptor` defines how a buffer is layed out in memory. Without this, the render_pipeline has no idea how to map the buffer in the shader. Here's what the descriptor for a buffer full of `Vertex` would look like.

```rust
use std::mem;
wgpu::VertexBufferDescriptor {
    stride: mem::size_of::<Vertex>() as wgpu::BufferAddress, // 1.
    step_mode: wgpu::InputStepMode::Vertex, // 2.
    attributes: &[ // 3.
        wgpu::VertexAttributeDescriptor {
            offset: 0, // 4.
            shader_location: 0, // 5.
            format: wgpu::VertexFormat::Float3, // 6.
        },
        wgpu::VertexAttributeDescriptor {
            offset: mem::size_of::<[f32; 3]>() as wgpu::BufferAddress,
            shader_location: 1,
            format: wgpu::VertexFormat::Float3,
        }
    ]
}
```

1. The `stride` defines how wide a vertex is. When the shader goes to read the next vertex, it will skip over `stride` number of bytes. In our case, stride will probably be 24 bytes.
2. `step_mode` tells the pipeline how often it should move to the next vertex. This seems redundant in our case, but we can specify `wgpu::InputStepMode::Instance` if we only want the change vertices when we start drawing a new instance. We'll cover instancing in a later tutorial.
3. Vertex attributes describe the individual parts of the vertex. Generally this is a 1:1 mapping with a structs fields which it is in our case.
4. This defines the `offset` in bytes that this attribute starts. The first attribute is usually zero, and any future attributes are the collective `size_of` the previous attributes data.
5. This tells the shader what location to store this attribute at. For example `layout(location=0) in vec3 x` in the vertex shader would correspond to the position field of the struct, while `layout(location=1) in vec3 x` would be the color field.
6. `format` tells the shader the shape of the attribute. `Float3` corresponds to `vec3` in shader code. The max value we can store in an attribute is `Float4` (`Uint4`, and `Int4` work as well). We'll keep this in mind for when we have to store things that are bigger than `Float4`.

For you visually learners, our vertex buffer looks like this.

![A figure of the VertexBufferDescriptor](./vb_desc.png)

Let's create a static method on `Vertex` that returns this descriptor.

```rust
// main.rs
impl Vertex {
    fn desc<'a>() -> wgpu::VertexBufferDescriptor<'a> {
        use std::mem;
        wgpu::VertexBufferDescriptor {
            stride: mem::size_of::<Vertex>() as wgpu::BufferAddress,
            step_mode: wgpu::InputStepMode::Vertex,
            attributes: &[
                wgpu::VertexAttributeDescriptor {
                    offset: 0,
                    shader_location: 0,
                    format: wgpu::VertexFormat::Float3,
                },
                wgpu::VertexAttributeDescriptor {
                    offset: mem::size_of::<[f32; 3]>() as wgpu::BufferAddress,
                    shader_location: 1,
                    format: wgpu::VertexFormat::Float3,
                },
            ]
        }
    }
}
```

Now we can use it when we create the `render_pipeline`.

```rust
let render_pipeline = device.create_render_pipeline(&wgpu::RenderPipelineDescriptor {
    // ...
    vertex_state: wgpu::VertexStateDescriptor {
        index_format: wgpu::IndexFormat::Uint16,
        vertex_buffers: &[
            Vertex::desc(),
        ],
    },
    // ...
});
```

One more thing: we need to actually set the vertex buffer in the render method otherwise our program will crash.

```rust
// render()
render_pass.set_pipeline(&self.render_pipeline);
// NEW!
render_pass.set_vertex_buffer(0, &self.vertex_buffer, 0, 0);
render_pass.draw(0..3, 0..1);
```

Before we continue, we should change the `render_pass.draw()` call to use the number of vertices specified by `VERTICES`. Add a `num_vertices` to `State`, and set it to be equal to `VERTICES.len()`.

```rust
// main.rs

struct State {
    // ...
    num_vertices: u32,
}

impl State {
    // ...
    fn new(...) -> Self {
        // ...
        let num_vertices = VERTICES.len() as u32;

        Self {
            surface,
            device,
            queue,
            sc_desc,
            swap_chain,
            render_pipeline,
            vertex_buffer,
            num_vertices,
            size,
        }
    }
}
```

Then use it in the draw call.

```rust
// render
render_pass.draw(0..self.num_vertices, 0..1);
```

Before our changes will have any effect, we need to update our vertex shader to get its data from the vertex buffer.

```glsl
// shader.vert
#version 450

layout(location=0) in vec3 a_position;
layout(location=1) in vec3 a_color;

layout(location=0) out vec3 v_color;

void main() {
    v_color = a_color;
    gl_Position = vec4(a_position, 1.0);
}
```

We'll want to update the fragment shader to use `v_color` as well.

```glsl
// shader.frag
#version 450

layout(location=0) in vec3 v_color;
layout(location=0) out vec4 f_color;

void main() {
    f_color = vec4(v_color, 1.0);
}
```

If you've done things correctly, you should see a triangle that looks something like this.

![A colorful triangle](./triangle.png)

## The index buffer
We technically don't *need* an index buffer, but they still are plenty useful. An index buffer comes into play when we start using models with a lot of triangles. Consider this pentagon.

![A pentagon made of 3 triangles](./pentagon.png)

It has a total of 5 vertices, and 3 triangles. Now if we wanted to display something like this using just vertices we would need something like the following.

```rust
const VERTICES: &[Vertex] = &[
    Vertex { position: [-0.0868241, 0.49240386, 0.0], color: [0.5, 0.0, 0.5] }, // A
    Vertex { position: [-0.49513406, 0.06958647, 0.0], color: [0.5, 0.0, 0.5] }, // B
    Vertex { position: [0.44147372, 0.2347359, 0.0],color: [0.5, 0.0, 0.5] }, // E

    Vertex { position: [-0.49513406, 0.06958647, 0.0], color: [0.5, 0.0, 0.5] }, // B
    Vertex { position: [-0.21918549, -0.44939706, 0.0], color: [0.5, 0.0, 0.5] }, // C
    Vertex { position: [0.44147372, 0.2347359, 0.0],color: [0.5, 0.0, 0.5] }, // E

    Vertex { position: [-0.21918549, -0.44939706, 0.0], color: [0.5, 0.0, 0.5] }, // C
    Vertex { position: [0.35966998, -0.3473291, 0.0], color: [0.5, 0.0, 0.5] }, // D
    Vertex { position: [0.44147372, 0.2347359, 0.0],color: [0.5, 0.0, 0.5] }, // E
];
```

You'll note though that some of the vertices are used more than once. C, and B get used twice, and E is repeated 3 times. Assuming that each float is 4 bytes, then that means of the 216 bytes we use for `VERTICES`, 96 of them are duplicate data. Wouldn't it be nice if we could list these vertices once? Well we can! That's were an index buffer comes into play.

Basically we store all the unique vertices in `VERTICES` and we create another buffer that stores indices to elements in `VERTICES` to create the triangles. Here's an example of that with our pentagon.

```rust
// main.rs
const VERTICES: &[Vertex] = &[
    Vertex { position: [-0.0868241, 0.49240386, 0.0], color: [0.5, 0.0, 0.5] }, // A
    Vertex { position: [-0.49513406, 0.06958647, 0.0], color: [0.5, 0.0, 0.5] }, // B
    Vertex { position: [-0.21918549, -0.44939706, 0.0], color: [0.5, 0.0, 0.5] }, // C
    Vertex { position: [0.35966998, -0.3473291, 0.0], color: [0.5, 0.0, 0.5] }, // D
    Vertex { position: [0.44147372, 0.2347359, 0.0],color: [0.5, 0.0, 0.5] }, // E
];

const INDICES: &[u16] = &[
    0, 1, 4,
    1, 2, 4,
    2, 3, 4,
];
```

Now with this setup our `VERTICES` take up about 120 bytes and `INDICES` is just 18 bytes given that `u16` is 2 bytes wide. All together our pentagon is 132 bytes in total. That means we saved 84 bytes! It may not seem like much, but when dealing with tri counts in the hundreds of thousands, indexing saves a lot of memory.

There's a couple of things we need to change in order to use indexing. The first is we need to create a buffer to store the indices. In `State`'s `new()` method create the `index_buffer` after you create the `vertex_buffer`. Also change `num_vertices` to `num_indices` and set it equal to `INDICES.len()`.

```rust
let vertex_buffer = device.create_buffer_with_data(
    bytemuck::cast_slice(VERTICES),
    wgpu::BufferUsage::VERTEX,
);
// NEW!
let index_buffer = device.create_buffer_with_data(
    bytemuck::cast_slice(INDICES),
    wgpu::BufferUsage::INDEX,
);
let num_indices = INDICES.len() as u32;
```

We don't need to implement `Pod` and `Zeroable` for our indices, because `bytemuck` has already done that for us. That means we can just add `index_buffer` and `num_indices` to `State`.

```rust
Self {
    surface,
    device,
    queue,
    sc_desc,
    swap_chain,
    render_pipeline,
    vertex_buffer,
    // NEW!
    index_buffer,
    num_indices,
    size,
}
```

All we have to do now is update the `render()` method to use the `index_buffer`.

```rust
// render()
render_pass.set_index_buffer(&self.index_buffer, 0, 0); // 1.
render_pass.draw_indexed(0..self.num_indices, 0, 0..1); // 2.
```

A couple things to note:
1. The method name is `set_index_buffer` not `set_index_buffers`. You can only have one index buffer set at a time.
2. When using an index buffer, you need to use `draw_indexed`. The `draw` method ignores the index buffer. Also make sure you use the number of indices (`num_indices`), not vertices as you model will either draw wrong, or the method will `panic` because there are not enough indices. Last thing to note about this method is that the second parameter specifies what index to start at in the buffer. This could allow you to store multiple sets of indices in one buffer. The last parameter is the size of the buffer. Passing 0 tells wgpu to use the entire buffer.

With all that you should have a garishly magenta pentagon in your window.

![Magenta pentagon in window](./indexed-pentagon.png)

## Challenge
Create a more complex shape than the one we made (aka. more than three triangles) using a vertex buffer and an index buffer. Toggle between the two with the space key.

<AutoGithubLink/><|MERGE_RESOLUTION|>--- conflicted
+++ resolved
@@ -7,11 +7,7 @@
 A buffer is a blob of data on the GPU. A buffer is guaranteed to be contiguous, meaning that all the data is stored sequentially in memory. Buffers are generally used to store simple things like structs or arrays, but it can store more complex stuff such as graph structures like trees (provided all the nodes are stored together and don't reference anything outside of the buffer). We are going to use buffers a lot, so let's get started with two of the most important ones: the vertex buffer, and the index buffer.
 
 ## The vertex buffer
-<<<<<<< HEAD
 Previously we've stored vertex data directly in the vertex shader. While that worked fine to get our bootstraps on, it simply won't do for the long-term. The types of objects we need to draw will vary in size, and recompiling the shader whenever we need to update the model would massively slow down our program. Instead we are going to use buffers to store the vertex data we want to draw. Before we do that though we need to describe what a vertex looks like. We'll do this by creating a new struct.
-=======
-Previously we've stored vertex data directly in the vertex shader. While that worked fine to get our bootstraps on, it simply won't do long-term. The types of objects we need to draw will vary in size, and recompiling the shader whenever we need to update the model would massively slow down our program. Instead we are going to use buffers to store the vertex data we want to draw. Before we do that though we need to describe what a vertex looks like. We'll do this by creating a new struct.
->>>>>>> 5cdce79f
 
 ```rust
 // main.rs
